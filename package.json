--- conflicted
+++ resolved
@@ -1,29 +1,16 @@
 {
   "name": "scrypt-kdf",
   "description": "Scrypt Key Derivation Function",
-  "keywords": [
-    "crypto",
-    "scrypt",
-    "kdf",
-    "password",
-    "hash",
-    "login",
-    "authenticate",
-    "verify"
-  ],
+  "keywords": [ "crypto", "scrypt", "kdf", "password", "hash", "login", "authenticate", "verify" ],
   "author": "Chris Veness",
   "repository": { "type": "git", "url": "https://github.com/chrisveness/scrypt-kdf" },
   "version": "1.0.1",
   "license": "MIT",
   "main": "scrypt.js",
-<<<<<<< HEAD
   "types": "scrypt.d.ts",
-  "engineStrict": ">=10.5.0",
-=======
   "engines": {
     "node": ">=10.5.0"
   },
->>>>>>> dcedc439
   "scripts": {
     "test": "mocha --exit test/scrypt-tests.js",
     "lint": "eslint scrypt.js test/scrypt-tests.js",
